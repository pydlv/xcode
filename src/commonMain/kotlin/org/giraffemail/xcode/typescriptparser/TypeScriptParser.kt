--- conflicted
+++ resolved
@@ -43,41 +43,8 @@
         return code
     }
     
-<<<<<<< HEAD
-    private val metadataQueue = mutableListOf<LanguageMetadata>()
-    
-    private fun injectMetadataIntoAst(ast: AstNode): AstNode {
-        return ParserUtils.injectMetadataIntoAst(ast, metadataQueue)
-    }
-
-    /**
-     * Parse method that supports parts-based metadata
-     */
-    fun parseWithMetadata(code: String, metadataPart: List<LanguageMetadata>): AstNode {
-        // Specific trigger for testing error handling paths
-        if (code == "trigger_error_${getLanguageName().lowercase()}") {
-            throw AstParseException("Simulated parsing error for 'trigger_error_${getLanguageName().lowercase()}' input in ${getLanguageName()}.")
-        }
-        
-        // Use parts-based metadata
-        val processedCode = ParserUtils.extractMetadataFromPart(code, metadataPart, metadataQueue)
-        
-        val lexer = createLexer(CharStreams.fromString(processedCode))
-        val tokens = CommonTokenStream(lexer)
-        val parser = createAntlrParser(tokens)
-        val parseTree = invokeEntryPoint(parser)
-        val visitor = createAstBuilder()
-        val ast = parseTree.accept(visitor)
-        return postprocessAst(ast)
-    }
-
-    // The main parse method is now inherited from AbstractAntlrParser.
-    // The original parse method's content, including the "trigger_error" check
-    // and try-catch block, is now handled by the abstract class and the overrides above.
-=======
     // The parseWithMetadata method is now inherited from AbstractAntlrParser.
     // The metadata injection and parsing logic is handled by the base class.
->>>>>>> 9a414f48
 }
 
 // Visitor to convert ANTLR ParseTree to your custom AST for TypeScript
